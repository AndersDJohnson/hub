package commands

import (
	"fmt"
	"regexp"

	"github.com/github/hub/git"
	"github.com/github/hub/github"
	"github.com/github/hub/utils"
)

var cmdCheckout = &Command{
	Run:          checkout,
	GitExtension: true,
	Usage:        "checkout <PULLREQ-URL> [<BRANCH>]",
	Long: `Check out the head of a pull request as a local branch.

## Examples:
		$ hub checkout https://github.com/jingweno/gh/pull/73
		> git fetch origin pull/73/head:jingweno-feature
		> git checkout jingweno-feature

## See also:

hub-merge(1), hub-am(1), hub(1), git-checkout(1)
`,
}

func init() {
	CmdRunner.Use(cmdCheckout)
}

func checkout(command *Command, args *Args) {
	if !args.IsParamsEmpty() {
		err := transformCheckoutArgs(args)
		utils.Check(err)
	}
}

func transformCheckoutArgs(args *Args) error {
	words := args.Words()

	if len(words) == 0 {
		return nil
	}

	checkoutURL := words[0]
	var newBranchName string
	if len(words) > 1 {
		newBranchName = words[1]
	}

	url, err := github.ParseURL(checkoutURL)
	if err != nil {
		// not a valid GitHub URL
		return nil
	}

	pullURLRegex := regexp.MustCompile("^pull/(\\d+)")
	projectPath := url.ProjectPath()
	if !pullURLRegex.MatchString(projectPath) {
		// not a valid PR URL
		return nil
	}

	err = sanitizeCheckoutFlags(args)
	if err != nil {
		return err
	}

	id := pullURLRegex.FindStringSubmatch(projectPath)[1]
	gh := github.NewClient(url.Project.Host)
	pullRequest, err := gh.PullRequest(url.Project, id)
	if err != nil {
		return err
	}

	if idx := args.IndexOfParam(newBranchName); idx >= 0 {
		args.RemoveParam(idx)
	}

	repo, err := github.LocalRepo()
	if err != nil {
		return err
	}

	baseRemote, err := repo.RemoteForRepo(pullRequest.Base.Repo)
	if err != nil {
		return err
	}

	var headRemote *github.Remote
	if pullRequest.IsSameRepo() {
		headRemote = baseRemote
	} else {
		headRemote, _ = repo.RemoteForRepo(pullRequest.Head.Repo)
	}

	var newArgs []string

	if headRemote != nil {
		if newBranchName == "" {
			newBranchName = pullRequest.Head.Ref
		}
		remoteBranch := fmt.Sprintf("%s/%s", headRemote.Name, pullRequest.Head.Ref)
		refSpec := fmt.Sprintf("+refs/heads/%s:refs/remotes/%s", pullRequest.Head.Ref, remoteBranch)
		if git.HasFile("refs", "heads", newBranchName) {
			newArgs = append(newArgs, newBranchName)
			args.After("git", "merge", "--ff-only", fmt.Sprintf("refs/remotes/%s", remoteBranch))
		} else {
			newArgs = append(newArgs, "-b", newBranchName, "--track", remoteBranch)
		}
		args.Before("git", "fetch", headRemote.Name, refSpec)
	} else {
		if newBranchName == "" {
			if pullRequest.Head.Repo == nil {
				newBranchName = fmt.Sprintf("pr-%s", id)
			} else {
				newBranchName = fmt.Sprintf("%s-%s", pullRequest.Head.Repo.Owner.Login, pullRequest.Head.Ref)
			}
		}
<<<<<<< HEAD
		refSpec = fmt.Sprintf("refs/pull/%s/head:%s", id, newBranchName)
=======
		refSpec := fmt.Sprintf("pull/%s/head:%s", id, newBranchName)
>>>>>>> e1ef66ab
		newArgs = append(newArgs, newBranchName)
		args.Before("git", "fetch", baseRemote.Name, refSpec)
	}
	replaceCheckoutParam(args, checkoutURL, newArgs...)
	return nil
}

func sanitizeCheckoutFlags(args *Args) error {
	if i := args.IndexOfParam("-b"); i != -1 {
		return fmt.Errorf("Unsupported flag -b when checking out pull request")
	}

	if i := args.IndexOfParam("--orphan"); i != -1 {
		return fmt.Errorf("Unsupported flag --orphan when checking out pull request")
	}

	return nil
}

func replaceCheckoutParam(args *Args, checkoutURL string, replacement ...string) {
	idx := args.IndexOfParam(checkoutURL)
	args.RemoveParam(idx)
	args.InsertParam(idx, replacement...)
}<|MERGE_RESOLUTION|>--- conflicted
+++ resolved
@@ -119,11 +119,7 @@
 				newBranchName = fmt.Sprintf("%s-%s", pullRequest.Head.Repo.Owner.Login, pullRequest.Head.Ref)
 			}
 		}
-<<<<<<< HEAD
-		refSpec = fmt.Sprintf("refs/pull/%s/head:%s", id, newBranchName)
-=======
-		refSpec := fmt.Sprintf("pull/%s/head:%s", id, newBranchName)
->>>>>>> e1ef66ab
+		refSpec := fmt.Sprintf("refs/pull/%s/head:%s", id, newBranchName)
 		newArgs = append(newArgs, newBranchName)
 		args.Before("git", "fetch", baseRemote.Name, refSpec)
 	}
