package commands

import (
	"fmt"
	"net/url"
	"regexp"
	"strings"

	"github.com/github/hub/github"
	"github.com/github/hub/utils"
)

var cmdCompare = &Command{
	Run: compare,
	Usage: `
compare [-uc] [-b <BASE>]
compare [-uc] [<OWNER>] [<BASE>...]<HEAD>
`,
	Long: `Open a GitHub compare page in a web browser.

## Options:
	-u, --url
		Print the URL instead of opening it.

	-c, --copy
		Put the URL to clipboard instead of opening it.

	-b, --base <BASE>
		Base branch to compare against in case no explicit arguments were given.

	[<BASE>...]<HEAD>
		Branch names, tag names, or commit SHAs specifying the range to compare.
<<<<<<< HEAD
		<END> defaults to the current branch name.

		If a range with two dots (''A..B'') is given, it will be transformed into a
=======
		If a range with two dots ('A..B') is given, it will be transformed into a
>>>>>>> f4c25a46
		range with three dots.

		The <BASE> portion defaults to the default branch of the repository.

		The <HEAD> argument defaults to the current branch. If the current branch
		is not pushed to a remote, the command will error.

	<OWNER>
		Optionally specify the owner of the repository for the compare page URL.

## Examples:
		$ hub compare
		> open https://github.com/OWNER/REPO/compare/BRANCH

		$ hub compare refactor
		> open https://github.com/OWNER/REPO/compare/refactor

		$ hub compare v1.0..v1.1
		> open https://github.com/OWNER/REPO/compare/v1.0...v1.1

		$ hub compare -u jingweno feature
		https://github.com/jingweno/REPO/compare/feature

## See also:

hub-browse(1), hub(1)
`,
}

func init() {
	CmdRunner.Use(cmdCompare)
}

func compare(command *Command, args *Args) {
	localRepo, err := github.LocalRepo()
	utils.Check(err)

	mainProject, err := localRepo.MainProject()
	utils.Check(err)

	host, err := github.CurrentConfig().PromptForHost(mainProject.Host)
	utils.Check(err)

	var r string
	flagCompareBase := args.Flag.Value("--base")

	if args.IsParamsEmpty() {
		currentBranch, err := localRepo.CurrentBranch()
		if err != nil {
			utils.Check(command.UsageError(err.Error()))
		}

		var remoteBranch *github.Branch
		var remoteProject *github.Project

		remoteBranch, remoteProject, err = findPushTarget(currentBranch)
		if err != nil {
			if remoteProject, err = deducePushTarget(currentBranch, host.User); err == nil {
				remoteBranch = currentBranch
			} else {
				utils.Check(fmt.Errorf("the current branch '%s' doesn't seem pushed to a remote", currentBranch.ShortName()))
			}
		}

		r = remoteBranch.ShortName()
		if remoteProject.SameAs(mainProject) {
			if flagCompareBase == "" && remoteBranch.IsMaster() {
				utils.Check(fmt.Errorf("the branch to compare '%s' is the default branch", remoteBranch.ShortName()))
			}
		} else {
			r = fmt.Sprintf("%s:%s", remoteProject.Owner, r)
		}

		if flagCompareBase == r {
			utils.Check(fmt.Errorf("the branch to compare '%s' is the same as --base", r))
		} else if flagCompareBase != "" {
			r = fmt.Sprintf("%s...%s", flagCompareBase, r)
		}
	} else {
		if flagCompareBase != "" {
			utils.Check(command.UsageError(""))
		} else {
			r = parseCompareRange(args.RemoveParam(args.ParamsSize() - 1))
			if !args.IsParamsEmpty() {
				owner := args.RemoveParam(args.ParamsSize() - 1)
				mainProject = github.NewProject(owner, mainProject.Name, mainProject.Host)
			}
		}
	}

	url := mainProject.WebURL("", "", "compare/"+rangeQueryEscape(r))

	args.NoForward()
	flagCompareURLOnly := args.Flag.Bool("--url")
	flagCompareCopy := args.Flag.Bool("--copy")
	printBrowseOrCopy(args, url, !flagCompareURLOnly && !flagCompareCopy, flagCompareCopy)
}

func parseCompareRange(r string) string {
	shaOrTag := fmt.Sprintf("((?:%s:)?\\w(?:[\\w/.-]*\\w)?)", OwnerRe)
	shaOrTagRange := fmt.Sprintf("^%s\\.\\.%s$", shaOrTag, shaOrTag)
	shaOrTagRangeRegexp := regexp.MustCompile(shaOrTagRange)
	return shaOrTagRangeRegexp.ReplaceAllString(r, "$1...$2")
}

// characters we want to allow unencoded in compare views
var compareUnescaper = strings.NewReplacer(
	"%2F", "/",
	"%3A", ":",
	"%5E", "^",
	"%7E", "~",
	"%2A", "*",
	"%21", "!",
)

func rangeQueryEscape(r string) string {
	if strings.Contains(r, "..") {
		return r
	} else {
		return compareUnescaper.Replace(url.QueryEscape(r))
	}
}<|MERGE_RESOLUTION|>--- conflicted
+++ resolved
@@ -30,13 +30,7 @@
 
 	[<BASE>...]<HEAD>
 		Branch names, tag names, or commit SHAs specifying the range to compare.
-<<<<<<< HEAD
-		<END> defaults to the current branch name.
-
 		If a range with two dots (''A..B'') is given, it will be transformed into a
-=======
-		If a range with two dots ('A..B') is given, it will be transformed into a
->>>>>>> f4c25a46
 		range with three dots.
 
 		The <BASE> portion defaults to the default branch of the repository.
