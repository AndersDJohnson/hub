.\" generated with Ronn/v0.7.3
.\" http://github.com/rtomayko/ronn/tree/0.7.3
.
.TH "HUB" "1" "December 2010" "DEFUNKT" "Git Manual"
.
.SH "NAME"
\fBhub\fR \- git + hub = github
.
.SH "SYNOPSIS"
\fBhub\fR \fICOMMAND\fR \fIOPTIONS\fR
.
.br
\fBhub alias\fR [\fB\-s\fR] \fISHELL\fR
.
.P
\fBgit init \-g\fR \fIOPTIONS\fR
.
.br
\fBgit create\fR [\fB\-p\fR] [\fB\-d <DESCRIPTION>\fR] [\fB\-h <HOMEPAGE>\fR]
.
.br
\fBgit clone\fR [\fB\-p\fR] \fIOPTIONS\fR [\fIUSER\fR/]\fIREPOSITORY\fR \fIDIRECTORY\fR
.
.br
\fBgit remote add\fR [\fB\-p\fR] \fIOPTIONS\fR \fIUSER\fR[/\fIREPOSITORY\fR]
.
.br
\fBgit remote set\-url\fR [\fB\-p\fR] \fIOPTIONS\fR \fIREMOTE\-NAME\fR \fIUSER\fR[/\fIREPOSITORY\fR]
.
.br
\fBgit fetch\fR \fIUSER\-1\fR,[\fIUSER\-2\fR,\.\.\.]
.
.br
\fBgit cherry\-pick\fR \fIGITHUB\-REF\fR
.
.br
\fBgit am\fR \fIGITHUB\-URL\fR
.
.br
\fBgit push\fR \fIREMOTE\-1\fR,\fIREMOTE\-2\fR,\.\.\.,\fIREMOTE\-N\fR \fIREF\fR
.
.br
\fBgit browse\fR [\fB\-u\fR] [[\fIUSER\fR\fB/\fR]\fIREPOSITORY\fR] [SUBPAGE]
.
.br
\fBgit compare\fR [\fB\-u\fR] [\fIUSER\fR] [\fISTART\fR\.\.\.]\fIEND\fR
.
.br
\fBgit submodule add\fR [\fB\-p\fR] \fIOPTIONS\fR [\fIUSER\fR/]\fIREPOSITORY\fR \fIDIRECTORY\fR
.
.br
\fBgit fork\fR [\fB\-\-no\-remote\fR]
.
.SH "DESCRIPTION"
\fBhub\fR enhances various \fBgit\fR commands with GitHub remote expansion\. The alias command displays information on configuring your environment:
.
.IP "\(bu" 4
\fBhub alias\fR [\fB\-s\fR] \fISHELL\fR: Writes shell aliasing code for \fISHELL\fR (\fBbash\fR, \fBsh\fR, \fBzsh\fR, \fBcsh\fR) to standard output\. With the \fB\-s\fR option, the output of this command can be evaluated directly within the shell:
.
.br
\fBeval $(hub alias \-s bash)\fR
.
.IP "\(bu" 4
\fBgit init\fR \fB\-g\fR \fIOPTIONS\fR: Create a git repository as with git\-init(1) and add remote \fBorigin\fR at "git@github\.com:\fIUSER\fR/\fIREPOSITORY\fR\.git"; \fIUSER\fR is your GitHub username and \fIREPOSITORY\fR is the current working directory\'s basename\.
.
.IP "\(bu" 4
\fBgit create\fR [\fB\-p\fR] [\fB\-d <DESCRIPTION>\fR] [\fB\-h <HOMEPAGE>\fR]:
.
.br
Create a new public github repository from the current git repository and add remote \fBorigin\fR at "git@github\.com:\fIUSER\fR/\fIREPOSITORY\fR\.git"; \fIUSER\fR is your GitHub username and \fIREPOSITORY\fR is the current working directory\'s basename\. With \fB\-p\fR, create a private repository\. \fB\-d\fR and \fB\-h\fR set the repository\'s description and homepage, respectively\.
.
.IP "\(bu" 4
\fBgit clone\fR [\fB\-p\fR] \fIOPTIONS\fR [\fIUSER\fR\fB/\fR]\fIREPOSITORY\fR \fIDIRECTORY\fR:
.
.br
Clone repository "git://github\.com/\fIUSER\fR/\fIREPOSITORY\fR\.git" into \fIDIRECTORY\fR as with git\-clone(1)\. When \fIUSER\fR/ is omitted, assumes your GitHub login\. With \fB\-p\fR, use private remote "git@github\.com:\fIUSER\fR/\fIREPOSITORY\fR\.git"\.
.
.IP "\(bu" 4
\fBgit remote add\fR [\fB\-p\fR] \fIOPTIONS\fR \fIUSER\fR[\fB/\fR\fIREPOSITORY\fR]:
.
.br
Add remote "git://github\.com/\fIUSER\fR/\fIREPOSITORY\fR\.git" as with git\-remote(1)\. When /\fIREPOSITORY\fR is omitted, the basename of the current working directory is used\. With \fB\-p\fR, use private remote "git@github\.com:\fIUSER\fR/\fIREPOSITORY\fR\.git"\. If \fIUSER\fR is "origin" then uses your GitHub login\.
.
.IP "\(bu" 4
\fBgit remote set\-url\fR [\fB\-p\fR] \fIOPTIONS\fR \fIREMOTE\-NAME\fR \fIUSER\fR[/\fIREPOSITORY\fR]
.
.br
Sets the url of remote \fIREMOTE\-NAME\fR using the same rules as \fBgit remote add\fR\.
.
.IP "\(bu" 4
\fBgit fetch\fR \fIUSER\-1\fR,[\fIUSER\-2\fR,\.\.\.]: Adds missing remote(s) with \fBgit remote add\fR prior to fetching\. New remotes are only added if they correspond to valid forks on GitHub\.
.
.IP "\(bu" 4
\fBgit cherry\-pick\fR \fIGITHUB\-REF\fR: Cherry\-pick a commit from a fork using either full URL to the commit or GitHub\-flavored Markdown notation, which is \fBuser@sha\fR\. If the remote doesn\'t yet exist, it will be added\. A \fBgit fetch <user>\fR is issued prior to the cherry\-pick attempt\.
.
.IP "\(bu" 4
\fBgit am\fR \fIGITHUB\-URL\fR: Downloads the patch file for the pull request or commit at the URL and applies that patch from disk with \fBgit am\fR\. Similar to \fBcherry\-pick\fR, but doesn\'t add new remotes\.
.
.IP "\(bu" 4
\fBgit push\fR \fIREMOTE\-1\fR,\fIREMOTE\-2\fR,\.\.\.,\fIREMOTE\-N\fR \fIREF\fR: Push \fIREF\fR to each of \fIREMOTE\-1\fR through \fIREMOTE\-N\fR by executing multiple \fBgit push\fR commands\.
.
.IP "\(bu" 4
\fBgit browse\fR [\fB\-u\fR] [[\fIUSER\fR\fB/\fR]\fIREPOSITORY\fR] [SUBPAGE]: Open repository\'s GitHub page in the system\'s default web browser using \fBopen(1)\fR or the \fBBROWSER\fR env variable\. If the repository isn\'t specified, \fBbrowse\fR opens the page of the repository found in the current directory\. If SUBPAGE is specified, the browser will open on the specified subpage: one of "wiki", "commits", "issues" or other (the default is "tree")\.
.
.IP "\(bu" 4
\fBgit compare\fR [\fB\-u\fR] [\fIUSER\fR] [\fISTART\fR\.\.\.]\fIEND\fR: Open a GitHub compare view page in the system\'s default web browser\. \fISTART\fR to \fIEND\fR are branch names, tag names, or commit SHA1s specifying the range of history to compare\. If \fISTART\fR is omitted, GitHub will compare against the base branch (the default is "master")\.
.
.IP "\(bu" 4
\fBgit submodule add\fR [\fB\-p\fR] \fIOPTIONS\fR [\fIUSER\fR/]\fIREPOSITORY\fR \fIDIRECTORY\fR:
.
.br
Submodule repository "git://github\.com/\fIUSER\fR/\fIREPOSITORY\fR\.git" into \fIDIRECTORY\fR as with git\-submodule(1)\. When \fIUSER\fR/ is omitted, assumes your GitHub login\. With \fB\-p\fR, use private remote "git@github\.com:\fIUSER\fR/\fIREPOSITORY\fR\.git"\.
.
.IP "\(bu" 4
\fBgit fork\fR [\fB\-\-no\-remote\fR]: Forks the original project (referenced by "origin" remote) on GitHub and adds a new remote for it under your username\. Requires \fBgithub\.token\fR to be set (see CONFIGURATION)\.
.
.IP "\(bu" 4
\fBgit help\fR: Display enhanced git\-help(1)\.
.
.IP "" 0
.
.SH "CONFIGURATION"
Use git\-config(1) to display the currently configured GitHub username:
.
.IP "" 4
.
.nf

$ git config \-\-global github\.user
.
.fi
.
.IP "" 0
.
.P
Or, set the GitHub username and token with:
.
.IP "" 4
.
.nf

$ git config \-\-global github\.user <username>
$ git config \-\-global github\.token <token>
.
.fi
.
.IP "" 0
.
.P
See \fIhttp://github\.com/guides/local\-github\-config\fR for more information\.
.
.P
You can also tell \fBhub\fR to use \fBhttp://\fR rather than \fBgit://\fR when cloning:
.
.IP "" 4
.
.nf

$ git config \-\-global \-\-bool hub\.http\-clone true
.
.fi
.
.IP "" 0
.
.P
Want to use environment variables instead of a local gitconfig for authentication?
.
.IP "\(bu" 4
\fBGITHUB_USER\fR \- If set, this will be used instead of the \fBgithub\.user\fR config
.
.IP "\(bu" 4
\fBGITHUB_TOKEN\fR \- If set, this will be used instead of the \fBgithub\.token\fR
.
.IP "" 0
.
.SH "EXAMPLES"
.
.SS "git clone"
.
.nf

$ git clone schacon/ticgit
> git clone git://github\.com/schacon/ticgit\.git

$ git clone \-p schacon/ticgit
> git clone git@github\.com:schacon/ticgit\.git

$ git clone resque
> git clone git://github\.com/YOUR_USER/resque\.git

$ git clone \-p resque
> git clone git@github\.com:YOUR_USER/resque\.git
.
.fi
.
.SS "git remote add"
.
.nf

$ git remote add rtomayko
> git remote add rtomayko git://github\.com/rtomayko/CURRENT_REPO\.git

$ git remote add \-p rtomayko
> git remote add rtomayko git@github\.com:rtomayko/CURRENT_REPO\.git

$ git remote add origin
> git remote add origin git://github\.com/YOUR_USER/CURRENT_REPO\.git
.
.fi
.
.SS "git fetch"
.
.nf

$ git fetch mislav
> git remote add mislav git://github\.com/mislav/REPO\.git
> git fetch mislav

$ git fetch mislav,xoebus
> git remote add mislav \.\.\.
> git remote add xoebus \.\.\.
> git fetch \-\-multiple mislav xoebus
.
.fi
.
.SS "git cherry\-pick"
.
.nf

$ git cherry\-pick http://github\.com/mislav/REPO/commit/SHA
> git remote add \-f mislav git://github\.com/mislav/REPO\.git
> git cherry\-pick SHA

$ git cherry\-pick mislav@SHA
> git remote add \-f mislav git://github\.com/mislav/CURRENT_REPO\.git
> git cherry\-pick SHA

$ git cherry\-pick mislav@SHA
> git fetch mislav
> git cherry\-pick SHA
.
.fi
.
.SS "git am"
.
.nf

$ git am https://github\.com/defunkt/hub/pull/55
> curl https://github\.com/defunkt/hub/pull/55\.patch \-o /tmp/55\.patch
> git am /tmp/55\.patch

$ git am \-\-ignore\-whitespace https://github\.com/davidbalbert/hub/commit/fdb9921
> curl https://github\.com/davidbalbert/hub/commit/fdb9921\.patch \-o /tmp/fdb9921\.patch
> git am \-\-ignore\-whitespace /tmp/fdb9921\.patch
.
.fi
.
.SS "git fork"
.
.nf

$ git fork
<<<<<<< HEAD
\&... hardcore forking action ...
> git remote add YOUR_USER git@github.com:YOUR_USER/CURRENT_REPO.git
=======
\.\.\. hardcore forking action \.\.\.
> git remote add YOUR_USER git@github\.com:YOUR_USER/CURRENT_REPO\.git
>>>>>>> e7c68ced
.
.fi
.
.SS "git init"
.
.nf

$ git init \-g
> git init
> git remote add origin git@github\.com:YOUR_USER/REPO\.git
.
.fi
.
.SS "git create"
.
.nf

$ git create
<<<<<<< HEAD
\&... hardcore creating action ...
> git remote add origin git@github.com:YOUR_USER/CURRENT_REPO.git
=======
\.\.\. hardcore creating action \.\.\.
> git remote add origin git@github\.com:YOUR_USER/CURRENT_REPO\.git
>>>>>>> e7c68ced
.
.fi
.
.SS "git push"
.
.nf

$ git push origin,staging,qa bert_timeout
> git push origin bert_timeout
> git push staging bert_timeout
> git push qa bert_timeout
.
.fi
.
.SS "git browse"
.
.nf

$ git browse
> open https://github\.com/CURRENT_REPO

$ git browse \-\- issues
> open https://github\.com/CURRENT_REPO/issues

$ git browse schacon/ticgit
> open https://github\.com/schacon/ticgit

$ git browse resque
> open https://github\.com/YOUR_USER/resque

$ git browse resque network
> open https://github\.com/YOUR_USER/resque/network
.
.fi
.
.SS "git compare"
.
.nf

$ git compare refactor
> open https://github\.com/CURRENT_REPO/compare/refactor

$ git compare 1\.0\.\.\.1\.1
> open https://github\.com/CURRENT_REPO/compare/1\.0\.\.\.1\.1

$ git compare \-u fix
> (https://github\.com/CURRENT_REPO/compare/fix)

$ git compare other\-user patch
> open https://github\.com/other\-user/REPO/compare/patch
.
.fi
.
.SS "git help"
.
.nf

$ git help
> (improved git help)
$ git help hub
> (hub man page)
.
.fi
.
.SH "BUGS"
\fIhttp://github\.com/defunkt/hub/issues\fR
.
.SH "AUTHORS"
\fIhttps://github\.com/defunkt/hub/contributors\fR
.
.SH "SEE ALSO"
git(1), git\-clone(1), git\-remote(1), git\-init(1), \fIhttp://github\.com\fR, \fIhttp://github\.com/defunkt/hub\fR<|MERGE_RESOLUTION|>--- conflicted
+++ resolved
@@ -260,13 +260,8 @@
 .nf
 
 $ git fork
-<<<<<<< HEAD
-\&... hardcore forking action ...
-> git remote add YOUR_USER git@github.com:YOUR_USER/CURRENT_REPO.git
-=======
-\.\.\. hardcore forking action \.\.\.
+\&\.\.\. hardcore forking action \.\.\.
 > git remote add YOUR_USER git@github\.com:YOUR_USER/CURRENT_REPO\.git
->>>>>>> e7c68ced
 .
 .fi
 .
@@ -285,13 +280,8 @@
 .nf
 
 $ git create
-<<<<<<< HEAD
-\&... hardcore creating action ...
-> git remote add origin git@github.com:YOUR_USER/CURRENT_REPO.git
-=======
-\.\.\. hardcore creating action \.\.\.
+\&\.\.\. hardcore creating action \.\.\.
 > git remote add origin git@github\.com:YOUR_USER/CURRENT_REPO\.git
->>>>>>> e7c68ced
 .
 .fi
 .
